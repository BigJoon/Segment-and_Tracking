import sys
sys.path.append("..")
sys.path.append("./sam")
from sam.segment_anything import sam_model_registry, SamAutomaticMaskGenerator
from aot_tracker import get_aot
import numpy as np
import torch
from tool.segmentor import Segmentor
import cv2
import os
from PIL import Image
import gc
from aot_tracker import _palette
from seg_track_anything import draw_mask
from tool.painter import  point_painter

mask_color = 3
mask_alpha = 0.7
contour_color = 1
contour_width = 5
point_color_ne = 8
point_color_ps = 50
point_alpha = 0.9
point_radius = 15
contour_color = 2
contour_width = 5


class SegTracker():
    def __init__(self,segtracker_args, sam_args,aot_args) -> None:
        """
         Initialize SAM and AOT.
        """
        self.sam = Segmentor(sam_args)
        self.tracker = get_aot(aot_args)
<<<<<<< HEAD
        self.sam_gap = segtracker_args['sam_gap']
        self.match_iou_thr = segtracker_args['match_iou_thr']
=======
>>>>>>> 0379de3c
        self.min_area = segtracker_args['min_area']
        self.max_obj_num = segtracker_args['max_obj_num']
        self.min_new_obj_iou = segtracker_args['min_new_obj_iou']
        self.reference_objs_list = []
        self.object_idx = 1
        self.origin_merged_mask = None  # init with 0 or segment-everthing
        self.refined_merged_mask = None # interactively refine by user

        # debug
        self.everything_points = []
        self.everything_labels = []

    def seg(self,frame):
        '''
        Arguments:
            frame: numpy array (h,w,3)
        Return:
            origin_merged_mask: numpy array (h,w)
        '''
        frame = frame[:, :, ::-1]
        anns = self.sam.everything_generator.generate(frame)

        # anns is a list recording all predictions in an image
        if len(anns) == 0:
            return
        # merge all predictions into one mask (h,w)
        # note that the merged mask may lost some objects due to the overlapping
        self.origin_merged_mask = np.zeros(anns[0]['segmentation'].shape,dtype=np.uint8)
        idx = 1
        for ann in anns:
            if ann['area'] > self.min_area:
                m = ann['segmentation']
                self.origin_merged_mask[m==1] = idx
                idx += 1
                self.everything_points.append(ann["point_coords"][0])
                self.everything_labels.append(1)

        obj_ids = np.unique(self.origin_merged_mask)
        obj_ids = obj_ids[obj_ids!=0]

        self.object_idx = 1
        for id in obj_ids:
            if np.sum(self.origin_merged_mask==id) < self.min_area or self.object_idx > self.max_obj_num:
                self.origin_merged_mask[self.origin_merged_mask==id] = 0
            else:
                self.origin_merged_mask[self.origin_merged_mask==id] = self.object_idx
                self.object_idx += 1

        self.refined_merged_mask = self.origin_merged_mask
        return self.origin_merged_mask
    
    def add_reference(self,frame,mask,frame_step=0):
        '''
        Add objects in a mask for tracking.
        Arguments:
            frame: numpy array (h,w,3)
            mask: numpy array (h,w)
        '''
        self.reference_objs_list.append(np.unique(mask))
        self.tracker.add_reference_frame(frame,mask,self.get_obj_num(),frame_step)
    
    def track(self,frame,update_memory=False):
        '''
        Track all known objects.
        Arguments:
            frame: numpy array (h,w,3)
        Return:
            origin_merged_mask: numpy array (h,w)
        '''
        pred_mask = self.tracker.track(frame)
        if update_memory:
            self.tracker.update_memory(pred_mask)
        return pred_mask.squeeze(0).squeeze(0).detach().cpu().numpy().astype(np.uint8)
    
    def get_tracking_objs(self):
        objs = set()
        for ref in self.reference_objs_list:
            objs.update(set(ref))
        objs = list(sorted(list(objs)))
        objs = [i for i in objs if i!=0]
        return objs
    
    def get_obj_num(self):
        return int(max(self.get_tracking_objs()))
    
    def find_new_objs(self, track_mask, seg_mask):
        '''
        Compare tracked results from AOT nad segmented results from SAM. Select objects from background if they are not tracked.
        Arguments:
            track_mask: numpy array (h,w)
            seg_mask: numpy array (h,w)
        Return:
            new_obj_mask: numpy array (h,w)
        '''
        new_obj_mask = (track_mask==0) * seg_mask
        new_obj_ids = np.unique(new_obj_mask)
        new_obj_ids = new_obj_ids[new_obj_ids!=0]
        obj_num = self.get_obj_num() + 1
        for idx in new_obj_ids:
            new_obj_area = np.sum(new_obj_mask==idx)
            obj_area = np.sum(seg_mask==idx)
            if new_obj_area/obj_area < self.min_new_obj_iou or new_obj_area < self.min_area\
                or obj_num > self.max_obj_num:
                new_obj_mask[new_obj_mask==idx] = 0
            else:
                new_obj_mask[new_obj_mask==idx] = obj_num
                obj_num += 1
        return new_obj_mask
        
    def restart_tracker(self):
        self.tracker.restart()

    def seg_acc_bbox(self, origin_frame: np.ndarray, bbox: np.ndarray,):
        ''''
        parameters:
            origin_frame: H, W, C
            bbox: [[x0, y0], [x1, y1]]
        '''

        # get interactive_mask
        interactive_mask = self.sam.segment_with_box(origin_frame, bbox)[0]
        self.refined_merged_mask = self.add_mask(interactive_mask)

        # draw mask
        masked_frame = draw_mask(origin_frame.copy(), self.refined_merged_mask)

        # draw bbox
        masked_frame = cv2.rectangle(masked_frame, bbox[0], bbox[1], (0, 0, 255))

        return self.refined_merged_mask, masked_frame

    def refine_first_frame_click(self, origin_frame: np.ndarray, points:np.ndarray, labels: np.ndarray, multimask=True):
        '''
        it is used in first frame in video
        return: mask, logit, painted image(mask+point)
        '''
        # get interactive_mask
        interactive_mask, logit, outline = self.sam.segment_with_click(origin_frame, points, labels, multimask)

        self.refined_merged_mask = self.add_mask(interactive_mask)

        # draw mask
        masked_frame = draw_mask(origin_frame.copy(), self.refined_merged_mask)

        # draw points
        # self.everything_labels = np.array(self.everything_labels).astype(np.int64)
        # self.everything_points = np.array(self.everything_points).astype(np.int64)
        # masked_frame = point_painter(masked_frame, np.squeeze(self.everything_points[np.argwhere(self.everything_labels==1)], axis = 1), point_color_ps, point_alpha, point_radius, contour_color, contour_width)

        masked_frame = point_painter(masked_frame, np.squeeze(points[np.argwhere(labels==0)], axis = 1), point_color_ne, point_alpha, point_radius, contour_color, contour_width)
        masked_frame = point_painter(masked_frame, np.squeeze(points[np.argwhere(labels==1)], axis = 1), point_color_ps, point_alpha, point_radius, contour_color, contour_width)
        # draw outline
        masked_frame = np.where(outline > 0, outline, masked_frame)

        return self.refined_merged_mask, masked_frame

    def add_mask(self, interactive_mask, cover_origin_objects=True, single_object=True):
        # if cover_origin_objects == Ture: interactive_mask will cover original object
        # if single_object == True: added mask is belong to single object
        if not cover_origin_objects:
            empty_mask = np.where(self.origin_merged_mask == 0, 1, 0)
            interactive_mask = interactive_mask * empty_mask
        
        if self.origin_merged_mask is None:
            self.origin_merged_mask = np.zeros(interactive_mask.shape,dtype=np.uint8)

        refined_merged_mask = self.origin_merged_mask.copy()
        refined_merged_mask[interactive_mask > 0] = self.object_idx

        if not single_object:
            self.object_idx += 1

        return refined_merged_mask
    

if __name__ == '__main__':
    from model_args import segtracker_args,sam_args,aot_args

    Seg_Tracker = SegTracker(segtracker_args, sam_args, aot_args)
    # Seg_Tracker.restart_tracker()

    origin_frame = cv2.imread('/data2/cym/Seg_Tra_any/Segment-and-Track-Anything/debug/point.png')
    origin_frame = cv2.cvtColor(origin_frame, cv2.COLOR_BGR2RGB)

    merged_mask = Seg_Tracker.seg(origin_frame)
    cv2.imwrite('./debug/merged_mask.png', -1)

    # one positive point
    # point = np.array([[300, 420]])
    # label = np.array([0])

    # two positive point
    point = np.array([[250, 370], [300, 420], [480, 150]])
    label = np.array([1, 0, 1])

    prompt = {
        "prompt_type":["click"],
        "input_point":point,
        "input_label":label,
        "multimask_output":"True",
    }

    predicted_mask, masked_frame = Seg_Tracker.refine_first_frame_click( 
        origin_frame=origin_frame, 
        points=np.array(prompt["input_point"]),
        labels=np.array(prompt["input_label"]),
        multimask=prompt["multimask_output"],
    )
    
    masked_frame = Image.fromarray(masked_frame)
    masked_frame.save('./debug/masked_frame.png')<|MERGE_RESOLUTION|>--- conflicted
+++ resolved
@@ -33,11 +33,7 @@
         """
         self.sam = Segmentor(sam_args)
         self.tracker = get_aot(aot_args)
-<<<<<<< HEAD
         self.sam_gap = segtracker_args['sam_gap']
-        self.match_iou_thr = segtracker_args['match_iou_thr']
-=======
->>>>>>> 0379de3c
         self.min_area = segtracker_args['min_area']
         self.max_obj_num = segtracker_args['max_obj_num']
         self.min_new_obj_iou = segtracker_args['min_new_obj_iou']
